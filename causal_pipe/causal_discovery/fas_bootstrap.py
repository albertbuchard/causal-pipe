--- conflicted
+++ resolved
@@ -203,30 +203,12 @@
         graph_obj = make_graph(
             node_names,
             [(a, b, "TAIL", "TAIL") for (a, b) in filtered_edges_display],
-        )
-<<<<<<< HEAD
+        ) 
         best_sepsets: Dict[Tuple[int, int], Set[int]] = {}
         for (i, j), cnt in sepset_counts.items():
             S_best = set(max(cnt.items(), key=lambda x: x[1])[0])
             best_sepsets[(i, j)] = S_best
-            best_sepsets[(j, i)] = S_best
-=======
-        best_sepsets = {
-            k: set(max(cnt.items(), key=lambda x: x[1])[0])
-            for k, cnt in sepset_counts.items()
-        }
-        def convert_sepsets_to_idx(sepsets: Dict[FrozenSet[str], Set[str]]) -> Dict[Tuple[int], Set[int]]:
-            name_to_idx = {name: idx for idx, name in enumerate(node_names)}
-            sepsets_idx = {}
-            for key, S in sepsets.items():
-                idx_key = tuple(name_to_idx[name] for name in key)
-                idx_key_sym = (idx_key[1], idx_key[0])
-                idx_S = set(name_to_idx[name] for name in S)
-                sepsets_idx[idx_key] = idx_S
-                sepsets_idx[idx_key_sym] = idx_S
-            return sepsets_idx
-        best_sepsets = convert_sepsets_to_idx(best_sepsets)
->>>>>>> 863f4505
+            best_sepsets[(j, i)] = S_best 
         best_graph_with_bootstrap = (
             best_prob,
             graph_obj,
