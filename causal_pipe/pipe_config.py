import uuid
from enum import Enum
from typing import List, Optional, Dict, Any

from pydantic import (
    BaseModel,
    Field,
    UUID4,
    validator,
    ValidationError,
    field_validator,
)

from causallearn.utils.PCUtils.BackgroundKnowledge import BackgroundKnowledge


# Define Enums for various configurable options


class HandlingMissingEnum(str, Enum):
    IMPUTE = "impute"
    DROP = "drop"
    ERROR = "error"


class ImputationMethodEnum(str, Enum):
    MICE = "mice"
    SIMPLE = "simple"


class FilterMethodEnum(str, Enum):
    MUTUAL_INFO = "mutual_info"
    PEARSON = "pearson"
    SPEARMAN = "spearman"
    LASSO = "lasso"


class SkeletonMethodNameEnum(str, Enum):
    BCSL = "BCSL"
    FAS = "FAS"


class ConditionalIndependenceMethodEnum(str, Enum):
    # From causal-learn
    FISHERZ = "fisherz"
    KCI = "kci"
    D_SEPARATION = "d_separation"
    GSQ = "gsq"
    CHISQ = "chisq"
    MC_FISHERZ = "mc_fisherz"
    MV_FISHERZ = "mv_fisherz"


class MultipleComparisonCorrectionEnum(str, Enum):
    FDR = "fdr"
    BONFERRONI = "bonferroni"


class OrientationMethodNameEnum(str, Enum):
    FCI = "FCI"
    HILL_CLIMBING = "Hill Climbing"


class CausalEffectMethodNameEnum(str, Enum):
    PEARSON = "pearson"
    SPEARMAN = "spearman"
    MI = "mi"
    KCI = "kci"
    SEM = "sem"
    SEM_CLIMBING = "sem-climbing"


# Pydantic Models with Validations


class VariableTypes(BaseModel):
    """
    Define variable types for the dataset.
    """

    continuous: List[str]
    ordinal: List[str] = Field(default_factory=list)
    nominal: List[str] = Field(default_factory=list)


class DataPreprocessingParams(BaseModel):
    """
    Parameters for data preprocessing.

    Attributes:
        no_preprocessing (bool): True if no preprocessing is required.
        handling_missing (HandlingMissingEnum): Method to handle missing values.
        cat_to_codes (bool): True if categorical variables should be converted to codes.
        standardize (bool): True if the data should be standardized.
        imputation_method (ImputationMethodEnum): Method to impute missing values.
        use_r_mice (bool): True if R MICE should be used for imputation.
        full_obs_cols (Optional[List[str]]): Columns with full observations - row is dropped if any missing values.
        keep_only_correlated_with (Optional[List[str]]): List of targets. Only features correlated with these targets are kept.
        filter_method (FilterMethodEnum): Method to filter out features without correlation with the target.
        filter_threshold (float): Threshold for the filter method.
        kwargs (Optional[Dict[str, Any]]): Additional parameters for the preprocessing.
    """

    no_preprocessing: bool = False
    handling_missing: HandlingMissingEnum = HandlingMissingEnum.IMPUTE
    cat_to_codes: bool = True
    standardize: bool = True

    # Imputation parameters
    imputation_method: ImputationMethodEnum = ImputationMethodEnum.MICE
    use_r_mice: bool = True
    full_obs_cols: Optional[List[str]] = None

    # Filter out features without correlation with the target
    keep_only_correlated_with: Optional[List[str]] = None
    filter_method: FilterMethodEnum = FilterMethodEnum.MUTUAL_INFO
    filter_threshold: float = 0.1

    kwargs: Optional[Dict[str, Any]] = Field(default_factory=dict)

    # Optional: Additional validation if needed
    @field_validator("filter_threshold")
    @classmethod
    def check_filter_threshold(cls, v):
        if not (0.0 <= v <= 1.0):
            raise ValueError("filter_threshold must be between 0.0 and 1.0")
        return v

    class Config:
        validate_assignment = True


class SkeletonMethod(BaseModel):
    """
    Configuration for skeleton identification.
    """

    name: SkeletonMethodNameEnum
    conditional_independence_method: ConditionalIndependenceMethodEnum = (
        ConditionalIndependenceMethodEnum.FISHERZ
    )
    alpha: float = 0.05
    params: Optional[Dict[str, Any]] = Field(default_factory=dict)
    bootstrap_resamples: int = 0
    bootstrap_random_state: Optional[int] = None
    bootstrap_edge_threshold: Optional[float] = None

    @field_validator("alpha")
    @classmethod
    def check_alpha(cls, v):
        if not (0.0 < v < 1.0):
            raise ValueError("alpha must be between 0.0 and 1.0")
        return v

    @field_validator("bootstrap_resamples")
    @classmethod
    def check_bootstrap_resamples(cls, v):
        if v < 0:
            raise ValueError("bootstrap_resamples must be non-negative")
        return v

    @field_validator("bootstrap_edge_threshold")
    @classmethod
    def check_bootstrap_edge_threshold(cls, v):
        if v is not None and not (0.0 <= v <= 1.0):
            raise ValueError("bootstrap_edge_threshold must be between 0.0 and 1.0")
        return v

    class Config:
        validate_assignment = True


class BCSLSkeletonMethod(SkeletonMethod):
    """
    Configuration for BCSL skeleton identification.
    """

    name: SkeletonMethodNameEnum = SkeletonMethodNameEnum.BCSL
    multiple_comparison_correction: Optional[MultipleComparisonCorrectionEnum] = None
    bootstrap_all_edges: bool = True
    use_aee_alpha: float = 0.05
    max_k: int = 3

    @field_validator("use_aee_alpha", "alpha", mode="before")
    @classmethod
    def check_alpha_values(cls, v):
        if not (0.0 < v < 1.0):
            raise ValueError("alpha values must be between 0.0 and 1.0")
        return v

    @field_validator("max_k")
    @classmethod
    def check_max_k(cls, v):
        if v < 0:
            raise ValueError("max_k must be non-negative")
        return v


class FASSkeletonMethod(SkeletonMethod):
    """
    Configuration for FAS skeleton identification.
    """

    name: SkeletonMethodNameEnum = SkeletonMethodNameEnum.FAS
    depth: int = 3
    knowledge: Optional[BackgroundKnowledge] = None

    @field_validator("depth")
    @classmethod
    def check_depth(cls, v):
        if v < 0:
            raise ValueError("depth must be non-negative")
        return v

    class Config:
        arbitrary_types_allowed = (
            True  # Allows non-Pydantic types like BackgroundKnowledge
        )


class OrientationMethod(BaseModel):
    """
    Configuration for edge orientation.
    """

    name: OrientationMethodNameEnum
    conditional_independence_method: ConditionalIndependenceMethodEnum = (
        ConditionalIndependenceMethodEnum.FISHERZ
    )

    class Config:
        validate_assignment = True


class FCIOrientationMethod(OrientationMethod):
    """
    Configuration for FCI orientation method.
    """

    name: OrientationMethodNameEnum = OrientationMethodNameEnum.FCI
    background_knowledge: Optional[BackgroundKnowledge] = None
    alpha: float = 0.05
    max_path_length: int = 3

    @field_validator("alpha")
    @classmethod
    def check_alpha(cls, v):
        if not (0.0 < v < 1.0):
            raise ValueError("alpha must be between 0.0 and 1.0")
        return v

    @field_validator("max_path_length")
    @classmethod
    def check_max_path_length(cls, v):
        if v < 0:
            raise ValueError("max_path_length must be non-negative")
        return v

    class Config:
        arbitrary_types_allowed = (
            True  # Allows non-Pydantic types like BackgroundKnowledge
        )


class HillClimbingOrientationMethod(OrientationMethod):
    """
    Configuration for Hill Climbing orientation method.
    """

    name: OrientationMethodNameEnum = OrientationMethodNameEnum.HILL_CLIMBING
    max_k: int = 3
    multiple_comparison_correction: Optional[MultipleComparisonCorrectionEnum] = None

    @field_validator("max_k")
    @classmethod
    def check_max_k(cls, v):
        if v < 0:
            raise ValueError("max_k must be non-negative")
        return v

<<<<<<< HEAD
=======
    # If bootstrap is set raise a warning
    @field_validator("bootstrap_resamples")
    @classmethod
    def warn_bootstrap_not_supported(cls, v):
        if v > 0:
            print(
                "Warning: bootstrap_resamples is not supported for Hill Climbing and will be ignored."
            )
        return v

>>>>>>> 67a79f45

class CausalEffectMethod(BaseModel):
    """
    Configuration for causal effect estimation methods.

    Attributes:
        name (CausalEffectMethodNameEnum): Name of the method.
        directed (bool): True if the method starts from the directed graph,
                        False if it will use the undirected graph (Markov Blanket / General Skeleton).
        params (Optional[Dict[str, Any]]): Additional parameters for the method.
    """

    name: CausalEffectMethodNameEnum = CausalEffectMethodNameEnum.PEARSON
    directed: bool = True
    params: Optional[Dict[str, Any]] = Field(default_factory=dict)


class CausalPipeConfig(BaseModel):
    """
    Comprehensive configuration for CausalPipe.

    Attributes:
        variable_types (VariableTypes): Definitions of variable types.
        preprocessing_params (DataPreprocessingParams): Data preprocessing parameters.
        skeleton_method (SkeletonMethod): Configuration for skeleton identification.
        orientation_method (OrientationMethod): Configuration for edge orientation.
        causal_effect_methods (List[CausalEffectMethod]): List of causal effect estimation methods.
        study_name (UUID4): Unique identifier for the study.
        output_path (str): Path to save the results.
        show_plots (bool): Whether to display plots.
        verbose (bool): Whether to enable verbose logging.
    """

    variable_types: VariableTypes = Field(
        default_factory=lambda: VariableTypes(continuous=[], ordinal=[], nominal=[])
    )
    preprocessing_params: DataPreprocessingParams = Field(
        default_factory=DataPreprocessingParams
    )
    skeleton_method: SkeletonMethod = Field(default_factory=FASSkeletonMethod)
    orientation_method: OrientationMethod = Field(default_factory=FCIOrientationMethod)
    causal_effect_methods: Optional[List[CausalEffectMethod]] = Field(
        default_factory=lambda: [CausalEffectMethod()]
    )
    study_name: str = Field(default_factory=lambda: f"study_{uuid.uuid4()}")
    output_path: str = "./output/causal_toolkit_results"
    show_plots: bool = True
    verbose: bool = False
    seed: int = 42

    class Config:
        arbitrary_types_allowed = True
        validate_assignment = True<|MERGE_RESOLUTION|>--- conflicted
+++ resolved
@@ -278,20 +278,6 @@
             raise ValueError("max_k must be non-negative")
         return v
 
-<<<<<<< HEAD
-=======
-    # If bootstrap is set raise a warning
-    @field_validator("bootstrap_resamples")
-    @classmethod
-    def warn_bootstrap_not_supported(cls, v):
-        if v > 0:
-            print(
-                "Warning: bootstrap_resamples is not supported for Hill Climbing and will be ignored."
-            )
-        return v
-
->>>>>>> 67a79f45
-
 class CausalEffectMethod(BaseModel):
     """
     Configuration for causal effect estimation methods.
