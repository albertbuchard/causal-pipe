import logging
import os
import traceback
import warnings
from typing import Optional, Dict, Any, Tuple, List, Set

import pandas as pd
from bcsl.bcsl import BCSL
from bcsl.fci import fci_orient_edges_from_graph_node_sepsets
from causallearn.graph.GeneralGraph import GeneralGraph
from causallearn.utils.FAS import fas
from causallearn.utils.cit import CIT

from causal_pipe.causal_discovery.static_causal_discovery import (
    prepare_data_for_causal_discovery,
    perform_data_validity_checks,
    visualize_graph,
)
from causal_pipe.imputation.imputation import perform_multiple_imputation
from causal_pipe.partial_correlations.partial_correlations import (
    compute_partial_correlations,
)
from causal_pipe.preprocess.utilities import ensure_data_types
from causal_pipe.sem.sem import (
    fit_sem_lavaan,
    search_best_graph_climber,
)
from causal_pipe.causal_discovery.fas_bootstrap import bootstrap_fas_edge_stability
from causal_pipe.utilities.graph_utilities import (
    copy_graph,
    unify_edge_types_directed_undirected,
    general_graph_to_sem_model,
    get_nodes_from_node_names,
    add_edge_coefficients_from_sem_fit,
    add_edge_probabilities_to_graph,
)
from causal_pipe.utilities.plot_utilities import plot_correlation_graph
from .pipe_config import (
    CausalPipeConfig,
    FASSkeletonMethod,
    BCSLSkeletonMethod,
    FCIOrientationMethod,
    HillClimbingOrientationMethod,
    VariableTypes,
)
from .utilities.utilities import dump_json_to, set_seed_python_and_r


class CausalPipe:
    """
    CausalPipe is a comprehensive pipeline for performing structural causal discovery and causal effect estimation.
    It handles data preprocessing, skeleton identification, edge orientation, and causal effect estimation.

    Features:
    - Data preprocessing: Handling missing values, encoding categorical variables, and feature selection.
    - Skeleton identification: Choose between FAS or BCSL methods.
    - Edge orientation: Use FCI or Hill Climbing algorithms.
    - Causal effect estimation: Utilize methods like Partial Linear Correlation and Partial Nonlinear Correlation.
    - Visualization: Generate plots for correlation graphs, skeletons, and final DAGs.
    """

    def __init__(self, config: CausalPipeConfig):
        """
        Initialize the CausalPipe.

        Parameters:
        - config (CausalPipeConfig): Comprehensive configuration for the toolkit.
        """
        # Initialize error logging
        self.errors: List[str] = []

        # Variable types
        if isinstance(config.variable_types, dict):
            config.variable_types = VariableTypes(**config.variable_types)
        self.variable_types = config.variable_types
        self.filtered_variables = []

        # Method configurations
        self.preprocessing_params = config.preprocessing_params
        self.skeleton_method = config.skeleton_method
        self.orientation_method = config.orientation_method
        self.causal_effect_methods = config.causal_effect_methods

        # General settings
        self.show_plots = config.show_plots
        self.study_name = config.study_name
        self.root_output_folder = config.output_path
        self.output_path = os.path.join(self.root_output_folder, self.study_name)
        self.verbose = config.verbose
        self.seed = config.seed

        # Set random seed
        set_seed_python_and_r(self.seed)

        # Create output directory
        os.makedirs(self.output_path, exist_ok=True)

        # Set up logging
        self._setup_logging()

        # Placeholders for intermediate results
        self.preprocessed_data: Optional[pd.DataFrame] = None
        self.undirected_graph: Optional[GeneralGraph] = None
        self.sepsets: Dict[Tuple[int, int], Set[int]] = {}
        self.directed_graph: Optional[GeneralGraph] = None
        self.causal_effects: Dict[str, Any] = {}

    def _setup_logging(self):
        """
        Set up the logging configuration.
        """
        self.logger = logging.getLogger(self.study_name)
        self.logger.setLevel(logging.ERROR)

        # Create handlers
        log_file = os.path.join(self.output_path, "error.log")
        file_handler = logging.FileHandler(log_file)
        file_handler.setLevel(logging.ERROR)

        console_handler = logging.StreamHandler()
        console_handler.setLevel(logging.ERROR)

        # Create formatter and add it to handlers
        formatter = logging.Formatter("%(asctime)s - %(levelname)s - %(message)s")
        file_handler.setFormatter(formatter)
        console_handler.setFormatter(formatter)

        # Add handlers to the logger
        if not self.logger.handlers:
            self.logger.addHandler(file_handler)
            self.logger.addHandler(console_handler)

    def _log_error(self, method_name: str, exception: Exception):
        """
        Log an error message with traceback.

        Parameters:
        - method_name (str): Name of the method where the error occurred.
        - exception (Exception): The exception that was raised.
        """
        error_trace = traceback.format_exc()
        error_msg = (
            f"Error in {method_name}: {str(exception)}\nTraceback:\n{error_trace}"
        )
        self.errors.append(error_msg)
        self.logger.error(error_msg)
        if self.verbose:
            print(error_msg)

    def show_errors(self):
        """
        Display all logged errors in a user-friendly format.
        """
        if not self.errors:
            print("No errors encountered.")
            return

        print("\n=== Pipeline Errors ===")
        for idx, error in enumerate(self.errors, 1):
            print(f"\nError {idx}:\n{error}")
        print("=======================\n")

    def has_errors(self) -> bool:
        """
        Check if any errors have been logged.

        Returns:
        - bool: True if there are errors, False otherwise.
        """
        return len(self.errors) > 0

    def preprocess_data(self, df: pd.DataFrame) -> Optional[pd.DataFrame]:
        """
        Preprocess the input DataFrame based on the specified parameters.

        Steps:
        - Handle missing values and impute using 'MICE'.
        - Prepare the data for mixed model, including categorical and float columns.
        - Prepare the data for causal discovery.

        Parameters:
        - df (pd.DataFrame): Raw input data.

        Returns:
        - Optional[pd.DataFrame]: Preprocessed data ready for causal discovery, or None if an error occurred.
        """
        method_name = "preprocess_data"
        try:
            print("Starting data preprocessing...")

            # Define variable types
            continuous_vars = self.variable_types.continuous
            ordinal_vars = self.variable_types.ordinal
            nominal_vars = self.variable_types.nominal
            all_vars = continuous_vars + ordinal_vars + nominal_vars

            if not all_vars:
                raise ValueError(
                    "No variables specified in variable_types. Please define at least one variable."
                )

            df_prepared = df.copy()

            if not self.preprocessing_params.no_preprocessing:
                # Prepare data for mixed model
                print("Preparing data for mixed model...")
                df_prepared = ensure_data_types(
                    df_prepared,
                    categorical_cols=nominal_vars + ordinal_vars,
                    float_cols=continuous_vars,
                    cat_to_codes=self.preprocessing_params.cat_to_codes,
                    standardize=self.preprocessing_params.standardize,
                )
                df_prepared = df_prepared.reset_index(drop=True)

                # Handle missing values and imputation using 'MICE'
                n_missing = df_prepared.isnull().sum().sum()
                if n_missing > 0:
                    print(f"Found {n_missing} missing values in the dataset.")
                    if self.preprocessing_params.handling_missing == "drop":
                        print("Dropping rows with missing values...")
                        df_prepared = df_prepared.dropna()
                    elif self.preprocessing_params.handling_missing == "impute":
                        print(
                            f"Performing data imputation using {self.preprocessing_params.imputation_method}..."
                        )
                        mice_dfs = perform_multiple_imputation(
                            df_prepared,
                            impute_cols=continuous_vars + nominal_vars + ordinal_vars,
                            full_obs_cols=self.preprocessing_params.full_obs_cols,
                            categorical_cols=nominal_vars + ordinal_vars,
                            method=self.preprocessing_params.imputation_method,
                            r_mice=self.preprocessing_params.use_r_mice,
                        )
                        # Use the first imputed dataset
                        df_prepared = mice_dfs[0]
                    else:
                        raise ValueError(
                            f"Unsupported missing value handling method: {self.preprocessing_params.handling_missing}"
                        )

                # Check for empty features
                empty_features = df_prepared.columns[df_prepared.isnull().all()]
                if len(empty_features) > 0:
                    raise ValueError(
                        f"Empty features found after imputation: {empty_features}"
                    )

                # Prepare data for causal discovery
                print("Preparing data for causal discovery...")
                initial_columns = set(list(df_prepared.columns))
                df_prepared = prepare_data_for_causal_discovery(
                    df_prepared,
                    handle_missing="error",
                    encode_categorical=self.preprocessing_params.cat_to_codes,
                    scale_data=self.preprocessing_params.standardize,
                    keep_only_correlated_with=self.preprocessing_params.keep_only_correlated_with,
                    filter_method=self.preprocessing_params.filter_method,
                    filter_threshold=self.preprocessing_params.filter_threshold,
                )
                self.filtered_variables = list(
                    initial_columns - set(list(df_prepared.columns))
                )
                if self.filtered_variables:
                    print(
                        f"Filtered out variables: {self.filtered_variables} due to low "
                        f"correlation with {self.preprocessing_params.keep_only_correlated_with} "
                        f"- using {self.preprocessing_params.filter_method} filter."
                    )

            # Perform data validity checks
            test_results = perform_data_validity_checks(df_prepared)
            if self.output_path:
                with open(
                    os.path.join(self.output_path, "data_validity_checks.txt"), "w"
                ) as f:
                    f.write(f"{test_results}")

            self.preprocessed_data = df_prepared
            print("Data preprocessing completed.")
            return self.preprocessed_data

        except Exception as e:
            self._log_error(method_name, e)
            return None

    def identify_skeleton(
        self, df: Optional[pd.DataFrame] = None, show_plots: Optional[bool] = None
    ) -> Optional[Tuple[GeneralGraph, Dict[Tuple[int, int], Set[int]]]]:
        """
        Identify the global skeleton of the causal graph using the specified method.

        Parameters:
        - df (Optional[pd.DataFrame]): Raw input data. If None, uses preprocessed data.
        - show_plots (Optional[bool]): Whether to display plots. Overrides the default setting.

        Returns:
        - Optional[Tuple[GeneralGraph, Dict[Tuple[int, int], Set[int]]]]: The undirected graph and sepsets, or None if an error occurred.
        """
        method_name = "identify_skeleton"
        try:
            if df is not None:
                print("Preprocessing data...")
                self.preprocess_data(df)
            else:
                if self.preprocessed_data is None:
                    raise ValueError(
                        "Data must be preprocessed before identifying skeleton."
                    )

            if show_plots is None:
                show_plots = self.show_plots

            print(
                f"Identifying global skeleton using {self.skeleton_method.name} method..."
            )
            df = self.preprocessed_data

            if isinstance(self.skeleton_method, BCSLSkeletonMethod):
                bcsl = BCSL(
                    data=df,
                    num_bootstrap_samples=self.skeleton_method.bootstrap_resamples,
                    conditional_independence_method=self.skeleton_method.conditional_independence_method,
                    multiple_comparison_correction=self.skeleton_method.multiple_comparison_correction,
                    bootstrap_all_edges=self.skeleton_method.bootstrap_all_edges,
                    use_aee_alpha=self.skeleton_method.use_aee_alpha,
                    max_k=self.skeleton_method.max_k,
                    verbose=self.verbose,
                )
                self.undirected_graph = bcsl.combine_local_to_global_skeleton(
                    bootstrap_all_edges=True
                )
                self.sepsets = bcsl.sepsets

                print("Global skeleton (resolved):", bcsl.global_skeleton)
                visualize_graph(
                    self.undirected_graph,
                    title="BCSL Global Skeleton",
                    labels=dict(zip(range(len(df.columns)), df.columns)),
                    show=show_plots,
                    output_path=os.path.join(
                        self.output_path, "BCSL_Global_Skeleton.png"
                    ),
                )
            elif isinstance(self.skeleton_method, FASSkeletonMethod):
                if self.skeleton_method.conditional_independence_method == "gsq":
                    raise NotImplementedError(
                        "GSQ method is not yet supported for skeleton identification."
                    )
                # FAS (“Fast Adjacency Search”) is the adjacency search of the PC algorithm, used as a first step for the FCI algorithm.
                nodes = get_nodes_from_node_names(node_names=list(df.columns))
                cit_method = CIT(
                    data=df.values,
                    method=self.skeleton_method.conditional_independence_method,
                )
                graph, sepsets, test_results = fas(
                    data=df.values,
                    nodes=nodes,
                    independence_test_method=cit_method,
                    alpha=self.skeleton_method.alpha,
                    knowledge=self.skeleton_method.knowledge,
                    depth=self.skeleton_method.depth,
                    show_progress=self.verbose,
                )
                self.undirected_graph = graph
                self.sepsets = sepsets

                print("Global skeleton (FAS):", graph)
                visualize_graph(
                    self.undirected_graph,
                    title="FAS Global Skeleton",
                    labels=dict(zip(range(len(df.columns)), df.columns)),
                    show=show_plots,
                    output_path=os.path.join(
                        self.output_path, "FAS_Global_Skeleton.png"
                    ),
                )
                if self.skeleton_method.bootstrap_resamples > 0:
                    fas_kwargs = dict(
                        alpha=self.skeleton_method.alpha,
                        depth=self.skeleton_method.depth,
                        knowledge=self.skeleton_method.knowledge,
                        conditional_independence_method=self.skeleton_method.conditional_independence_method,
                    )
                    (
                        self.fas_edge_probabilities,
                        self.best_graph_with_fas_bootstrap,
                    ) = bootstrap_fas_edge_stability(
                        df,
                        resamples=self.skeleton_method.bootstrap_resamples,
                        random_state=self.skeleton_method.bootstrap_random_state,
                        fas_kwargs=fas_kwargs,
                        output_dir=os.path.join(self.output_path, "fas_bootstrap"),
                        edge_threshold=self.skeleton_method.bootstrap_edge_threshold,
                    )
                    if self.best_graph_with_fas_bootstrap:
                        prob, best_graph_bootstrap, edge_probs, sepsets_bootstrap = (
                            self.best_graph_with_fas_bootstrap
                        )
                        self.undirected_graph = best_graph_bootstrap
                        self.sepsets = sepsets_bootstrap
                        oriented_probs = {
                            k: {"TAIL-TAIL": v} for k, v in edge_probs.items()
                        }
                        prob_graph, edges_with_probabilities = (
                            add_edge_probabilities_to_graph(
                                best_graph_bootstrap, oriented_probs
                            )
                        )
                        visualize_graph(
                            prob_graph,
                            edges=edges_with_probabilities,
                            title=f"Best FAS Bootstrap Graph (p={prob:.2f})",
                            labels=dict(zip(range(len(df.columns)), df.columns)),
                            show=show_plots,
                            output_path=os.path.join(
                                self.output_path,
                                "fas_bootstrap",
                                "best_graph.png",
                            ),
                        )
            else:
                raise ValueError(
                    f"Unsupported skeleton method: {self.skeleton_method.name}"
                )

            print("Skeleton identification completed.")
            return self.undirected_graph, self.sepsets

        except Exception as e:
            self._log_error(method_name, e)
            return None

    def orient_edges(
        self, df: Optional[pd.DataFrame] = None, show_plot: bool = False
    ) -> Optional[GeneralGraph]:
        """
        Orient the edges of the skeleton using the specified orientation method.

        Parameters:
        - df (Optional[pd.DataFrame]): Raw input data. If None, uses preprocessed data.
        - show_plot (bool): Whether to display the resulting graph.

        Returns:
        - Optional[GeneralGraph]: The directed graph, or None if an error occurred.
        """
        method_name = "orient_edges"
        try:
            if df is not None:
                self.preprocess_data(df)
                self.identify_skeleton()
            else:
                if self.undirected_graph is None:
                    if self.preprocessed_data is None:
                        raise ValueError(
                            "Data must be preprocessed before orienting edges."
                        )
                    self.identify_skeleton()

            print(f"Orienting edges using {self.orientation_method.name} method...")
            df = self.preprocessed_data

            if isinstance(self.orientation_method, FCIOrientationMethod):
                graph_fci, edges_fci = fci_orient_edges_from_graph_node_sepsets(
                    data=df.values,
                    graph=copy_graph(self.undirected_graph),
                    nodes=self.undirected_graph.nodes,
                    sepsets=self.sepsets,
                    background_knowledge=self.orientation_method.background_knowledge,
                    independence_test_method=self.orientation_method.conditional_independence_method,
                    alpha=self.orientation_method.alpha,
                    max_path_length=self.orientation_method.max_path_length,
                    verbose=self.verbose,
                )
                visualize_graph(
                    graph_fci,
                    title="Causal Learn FCI Result",
                    labels=dict(zip(range(len(df.columns)), df.columns)),
                    show=show_plot,
                    output_path=os.path.join(self.output_path, "FCI_Result.png"),
                )
                self.directed_graph = graph_fci
<<<<<<< HEAD
=======

                if self.orientation_method.bootstrap_resamples > 0:
                    fci_kwargs = dict(
                        alpha=self.orientation_method.alpha,
                        background_knowledge=self.orientation_method.background_knowledge,
                        max_path_length=self.orientation_method.max_path_length,
                        independence_test_method=self.orientation_method.conditional_independence_method,
                        verbose=self.verbose,
                    )
                    (
                        self.fci_edge_orientation_probabilities,
                        self.best_graph_with_fci_bootstrap,
                    ) = bootstrap_fci_edge_stability(
                        df,
                        resamples=self.orientation_method.bootstrap_resamples,
                        graph=self.undirected_graph,
                        nodes=self.undirected_graph.nodes,
                        sepsets=self.sepsets,
                        random_state=self.orientation_method.bootstrap_random_state,
                        fci_kwargs=fci_kwargs,
                        output_dir=os.path.join(self.output_path, "fci_bootstrap"),
                    )
                    if self.best_graph_with_fci_bootstrap:
                        prob, best_graph_bootstrap, edge_probs = (
                            self.best_graph_with_fci_bootstrap
                        )
                        self.directed_graph = best_graph_bootstrap
                        prob_graph, edges_with_probabilities = (
                            add_edge_probabilities_to_graph(
                                best_graph_bootstrap, edge_probs
                            )
                        )
                        visualize_graph(
                            prob_graph,
                            edges=edges_with_probabilities,
                            title=f"Best FCI Bootstrap Graph (p={prob:.2f})",
                            labels=dict(zip(range(len(df.columns)), df.columns)),
                            show=show_plot,
                            output_path=os.path.join(
                                self.output_path,
                                "fci_bootstrap",
                                "best_graph.png",
                            ),
                        )
>>>>>>> 67a79f45
            elif isinstance(self.orientation_method, HillClimbingOrientationMethod):
                bcsl = BCSL(
                    data=df,
                    verbose=self.verbose,
                )
                self.directed_graph = bcsl.orient_edges_hill_climbing(
                    undirected_graph=copy_graph(self.undirected_graph)
                )
                visualize_graph(
                    self.directed_graph,
                    title="Hill Climbing Oriented Graph",
                    labels=dict(zip(range(len(df.columns)), df.columns)),
                    show=show_plot,
                    output_path=os.path.join(
                        self.output_path, "Hill_Climbing_Result.png"
                    ),
                )
            else:
                raise ValueError(
                    f"Unsupported orientation method: {self.orientation_method.name}"
                )

            print("Edge orientation completed.")
            return self.directed_graph

        except Exception as e:
            self._log_error(method_name, e)
            return None

    def estimate_causal_effects(
        self, df: Optional[pd.DataFrame] = None, show_plot: bool = False
    ) -> Optional[Dict[str, Any]]:
        """
        Estimate causal effects using the specified methods.

        Parameters:
        - df (Optional[pd.DataFrame]): Raw input data. If None, uses preprocessed data.
        - show_plot (bool): Whether to display plots.

        Returns:
        - Optional[Dict[str, Any]]: The estimated causal effects, or None if an error occurred.
        """
        method_name = "estimate_causal_effects"
        try:
            if self.causal_effect_methods is None:
                print("No causal effect estimation methods specified.")
                self.causal_effects = None
                return None

            if self.directed_graph is None:
                raise ValueError(
                    "Edges must be oriented before estimating causal effects."
                )

            print("Estimating causal effects...")
            if df is not None:
                self.preprocess_data(df)
                self.identify_skeleton()
                self.orient_edges()
            else:
                if self.preprocessed_data is None:
                    raise ValueError(
                        "Data must be preprocessed before estimating causal effects."
                    )

            df = self.preprocessed_data

            for method in self.causal_effect_methods:
                if method.name in ["pearson", "spearman", "mi", "kci"]:
                    # Partial Correlation / MI / KCI
                    graph = (
                        self.directed_graph
                        if method.directed
                        else self.undirected_graph
                    )
                    self.causal_effects[method.name] = compute_partial_correlations(
                        df, method=method.name, known_graph=graph
                    )
                    out_dir = os.path.join(
                        self.output_path, "causal_effect", method.name
                    )
                    os.makedirs(out_dir, exist_ok=True)
                    plot_correlation_graph(
                        self.causal_effects[method.name],
                        labels=df.columns,
                        threshold=0.001,
                        layout="hierarchical",
                        auto_order=True,
                        node_size=2500,
                        node_color="lightblue",
                        font_size=12,
                        edge_cmap="bwr",
                        edge_vmin=-1,
                        edge_vmax=1,
                        min_edge_width=1,
                        max_edge_width=5,
                        title=f"{method.name.capitalize()} Partial Correlation Graph",
                        output_path=os.path.join(out_dir, f"{method.name}_result.png"),
                        show=show_plot,
                    )
                    dump_json_to(
                        data=self.causal_effects[method.name],
                        path=os.path.join(out_dir, f"{method.name}_results.json"),
                    )
                elif method.name == "sem":
                    # Structural Equation Modeling
                    directed_graph = unify_edge_types_directed_undirected(
                        self.directed_graph
                    )
                    model_str, exogenous_vars = general_graph_to_sem_model(
                        directed_graph
                    )

                    ordered = self.get_ordered_variable_names()
                    default_estimator = "ML"
                    if ordered:
                        default_estimator = "WLSMV"

                    self.causal_effects[method.name] = fit_sem_lavaan(
                        df,
                        model_str,
                        var_names=None,
                        estimator=method.params.get("estimator", default_estimator),
                        ordered=ordered,
                        exogenous_vars_model_1=exogenous_vars,
                    )
                    coef_graph, edges_with_coefficients = (
                        add_edge_coefficients_from_sem_fit(
                            directed_graph,
                            model_output=self.causal_effects[method.name],
                        )
                    )
                    out_sem_dir = os.path.join(self.output_path, "causal_effect", "sem")
                    os.makedirs(out_sem_dir, exist_ok=True)
                    visualize_graph(
                        coef_graph,
                        edges=edges_with_coefficients,
                        title="SEM Result",
                        labels=dict(zip(range(len(df.columns)), df.columns)),
                        show=show_plot,
                        output_path=os.path.join(
                            out_sem_dir, "sem_result_with_coefficients.png"
                        ),
                    )
                    visualize_graph(
                        directed_graph,
                        title="SEM Result",
                        labels=dict(zip(range(len(df.columns)), df.columns)),
                        show=show_plot,
                        output_path=os.path.join(
                            out_sem_dir, "sem_result_without_coefficients.png"
                        ),
                    )
                    dump_json_to(
                        data=self.causal_effects[method.name],
                        path=os.path.join(out_sem_dir, "sem_results.json"),
                    )
                elif method.name == "sem-climbing":
                    # Structural Equation Modeling with Hill Climbing
                    ordered = self.get_ordered_variable_names()
                    default_estimator = "ML"
                    if ordered:
                        # default_estimator = "WLSMV"
                        default_estimator = "MLR"
                        warnings.warn(
                            "Ordered variables detected but not supported by SEM Climber. Using MLR estimator instead."
                        )
                    est = method.params.get("estimator", default_estimator)
                    respect_pag = bool(method.params.get("respect_pag", True))
                    finalize_with_resid_covariances = bool(
                        method.params.get("finalize_with_resid_covariances", False)
                    )
                    best_graph, sem_results = search_best_graph_climber(
                        df,
                        initial_graph=self.directed_graph,
                        node_names=list(df.columns),
                        max_iter=method.params.get("max_iter", 100),
                        estimator=est,
                        ordered=ordered,
                        finalize_with_resid_covariances=finalize_with_resid_covariances,
                        mi_cutoff=method.params.get("mi_cutoff", 10.0),
                        sepc_cutoff=method.params.get("sepc_cutoff", 0.10),
                        max_add=method.params.get("max_add", 5),
                        delta_stop=method.params.get("delta_stop", 0.003),
                        whitelist_pairs=method.params.get("whitelist_pairs"),
                        forbid_pairs=method.params.get("forbid_pairs"),
                        same_occasion_regex=method.params.get("same_occasion_regex"),
                        respect_pag=respect_pag,
                    )
                    self.causal_effects[method.name] = {
                        "best_graph": best_graph,
                        "summary": sem_results,
                        "resid_cov_aug": sem_results.get("resid_cov_aug"),
                    }

                    print("Saving results to output directory.")
                    out_sem_dir = os.path.join(
                        self.output_path, "causal_effect", "sem_climber"
                    )
                    os.makedirs(out_sem_dir, exist_ok=True)
                    visualize_graph(
                        best_graph,
                        title="Best Graph Climber Result",
                        labels=dict(zip(range(len(df.columns)), df.columns)),
                        show=show_plot,
                        output_path=os.path.join(out_sem_dir, "best_graph.png"),
                    )
                    coef_graph, edges_with_coefficients = (
                        add_edge_coefficients_from_sem_fit(
                            best_graph,
                            model_output=self.causal_effects[method.name]["summary"],
                        )
                    )
                    visualize_graph(
                        coef_graph,
                        edges=edges_with_coefficients,
                        title="Best Graph Climber Result With Coefficients",
                        labels=dict(zip(range(len(df.columns)), df.columns)),
                        show=show_plot,
                        output_path=os.path.join(
                            out_sem_dir, "best_graph_with_coefficients.png"
                        ),
                    )
<<<<<<< HEAD
=======
                    if sem_results.get("best_graph_with_hc_bootstrap"):
                        prob_hc, best_graph_hc, edge_probs_hc = sem_results[
                            "best_graph_with_hc_bootstrap"
                        ]
                        (
                            coef_prob_graph,
                            edges_with_coef_prob,
                        ) = add_edge_coefficients_and_probabilities_from_sem_fit(
                            best_graph_hc,
                            model_output=self.causal_effects[method.name]["summary"],
                            edge_probabilities=edge_probs_hc,
                        )
                        visualize_graph(
                            coef_prob_graph,
                            edges=edges_with_coef_prob,
                            title=f"Best HC Bootstrap Graph (p={prob_hc:.2f}) With Coefficients and Probabilities",
                            labels=dict(zip(range(len(df.columns)), df.columns)),
                            show=show_plot,
                            output_path=os.path.join(
                                out_sem_dir, "best_graph_with_hc_bootstrap.png"
                            ),
                        )
                    if sem_results.get("top_graphs_with_hc_bootstrap"):
                        top_graphs = sem_results["top_graphs_with_hc_bootstrap"]
                        edge_probs = sem_results.get(
                            "hc_bootstrap_edge_probabilities", {}
                        )
                        for i, (prob, top_graph) in enumerate(top_graphs):
                            (
                                coef_prob_graph,
                                edges_with_coef_prob,
                            ) = add_edge_probabilities_to_graph(top_graph, edge_probs)
                            visualize_graph(
                                coef_prob_graph,
                                edges=edges_with_coef_prob,
                                title=f"Top {i+1} HC Bootstrap Graph (p={prob:.2f}) With Coefficients and Probabilities",
                                labels=dict(zip(range(len(df.columns)), df.columns)),
                                show=show_plot,
                                output_path=os.path.join(
                                    out_sem_dir,
                                    f"top_{i+1}_graph_with_hc_bootstrap.png",
                                ),
                            )
>>>>>>> 67a79f45
                    if sem_results is None:
                        sem_results = {"fit_summary": "Failure"}
                    # Keys to export
                    keys_to_extract = [
                        "estimator",
                        "model_1_string",
                        "fit_summary",
                        "fit_measures",
                        "unstandardized_parameter_estimates",
                        "standardized_parameter_estimates",
                        "measurement_model",
                        "structural_model",
                        "residual_covariances",
                        "factor_scores",
                        "r2",
                        "log_likelihood",
                        "log_likelihoods",
                        "npar",
                        "n_samples",
                        "comparison_results",
                        "is_better_model",
                        "model_2_string",
                    ]
                    sem_results_to_dump = {
                        k: v for k, v in sem_results.items() if k in keys_to_extract
                    }
                    dump_json_to(
                        data=sem_results_to_dump,
                        path=os.path.join(out_sem_dir, "sem_climber_results.json"),
                    )
                    with open(os.path.join(out_sem_dir, "fit_summary.txt"), "w") as f:
                        f.write(f"{sem_results.get('fit_summary')}")

                else:
                    raise ValueError(
                        f"Unsupported causal effect estimation method: {method.name}"
                    )

            print("Causal effect estimation completed.")
            return self.causal_effects

        except Exception as e:
            self._log_error(method_name, e)
            return None

    def get_ordered_variable_names(self) -> List[str]:
        """
        Get the ordinal and nominal variable names.

        Returns:
        - List[str]: Variable names.
        """
        ordinal_vars = self.variable_types.ordinal
        nominal_vars = self.variable_types.nominal
        initial_vars = ordinal_vars + nominal_vars
        if self.filtered_variables and any(
            var in self.filtered_variables for var in initial_vars
        ):
            print(
                "-- Some ordinal/nominal variables were filtered out: ",
                self.filtered_variables,
            )
            return [var for var in initial_vars if var not in self.filtered_variables]
        return initial_vars

    def run_pipeline(self, df: pd.DataFrame):
        """
        Execute the full causal discovery pipeline: preprocessing, skeleton identification, edge orientation, and causal effect estimation.

        Parameters:
        - df (pd.DataFrame): Raw input data.
        """
        method_name = "run_pipeline"
        try:
            print("Starting the full causal discovery pipeline...")
            self.preprocess_data(df)
            if self.has_errors():
                raise RuntimeError("Preprocessing failed. Aborting pipeline.")

            self.identify_skeleton()
            if self.has_errors():
                raise RuntimeError("Skeleton identification failed. Aborting pipeline.")

            self.orient_edges()
            if self.has_errors():
                raise RuntimeError("Edge orientation failed. Aborting pipeline.")

            self.estimate_causal_effects()
            if self.has_errors():
                raise RuntimeError(
                    "Causal effect estimation failed. Aborting pipeline."
                )

            print("Causal discovery pipeline completed successfully.")

        except Exception as e:
            self._log_error(method_name, e)
            print(
                "Causal discovery pipeline terminated due to errors. Use 'show_errors()' to view them."
            )<|MERGE_RESOLUTION|>--- conflicted
+++ resolved
@@ -480,53 +480,6 @@
                     output_path=os.path.join(self.output_path, "FCI_Result.png"),
                 )
                 self.directed_graph = graph_fci
-<<<<<<< HEAD
-=======
-
-                if self.orientation_method.bootstrap_resamples > 0:
-                    fci_kwargs = dict(
-                        alpha=self.orientation_method.alpha,
-                        background_knowledge=self.orientation_method.background_knowledge,
-                        max_path_length=self.orientation_method.max_path_length,
-                        independence_test_method=self.orientation_method.conditional_independence_method,
-                        verbose=self.verbose,
-                    )
-                    (
-                        self.fci_edge_orientation_probabilities,
-                        self.best_graph_with_fci_bootstrap,
-                    ) = bootstrap_fci_edge_stability(
-                        df,
-                        resamples=self.orientation_method.bootstrap_resamples,
-                        graph=self.undirected_graph,
-                        nodes=self.undirected_graph.nodes,
-                        sepsets=self.sepsets,
-                        random_state=self.orientation_method.bootstrap_random_state,
-                        fci_kwargs=fci_kwargs,
-                        output_dir=os.path.join(self.output_path, "fci_bootstrap"),
-                    )
-                    if self.best_graph_with_fci_bootstrap:
-                        prob, best_graph_bootstrap, edge_probs = (
-                            self.best_graph_with_fci_bootstrap
-                        )
-                        self.directed_graph = best_graph_bootstrap
-                        prob_graph, edges_with_probabilities = (
-                            add_edge_probabilities_to_graph(
-                                best_graph_bootstrap, edge_probs
-                            )
-                        )
-                        visualize_graph(
-                            prob_graph,
-                            edges=edges_with_probabilities,
-                            title=f"Best FCI Bootstrap Graph (p={prob:.2f})",
-                            labels=dict(zip(range(len(df.columns)), df.columns)),
-                            show=show_plot,
-                            output_path=os.path.join(
-                                self.output_path,
-                                "fci_bootstrap",
-                                "best_graph.png",
-                            ),
-                        )
->>>>>>> 67a79f45
             elif isinstance(self.orientation_method, HillClimbingOrientationMethod):
                 bcsl = BCSL(
                     data=df,
@@ -749,53 +702,7 @@
                         output_path=os.path.join(
                             out_sem_dir, "best_graph_with_coefficients.png"
                         ),
-                    )
-<<<<<<< HEAD
-=======
-                    if sem_results.get("best_graph_with_hc_bootstrap"):
-                        prob_hc, best_graph_hc, edge_probs_hc = sem_results[
-                            "best_graph_with_hc_bootstrap"
-                        ]
-                        (
-                            coef_prob_graph,
-                            edges_with_coef_prob,
-                        ) = add_edge_coefficients_and_probabilities_from_sem_fit(
-                            best_graph_hc,
-                            model_output=self.causal_effects[method.name]["summary"],
-                            edge_probabilities=edge_probs_hc,
-                        )
-                        visualize_graph(
-                            coef_prob_graph,
-                            edges=edges_with_coef_prob,
-                            title=f"Best HC Bootstrap Graph (p={prob_hc:.2f}) With Coefficients and Probabilities",
-                            labels=dict(zip(range(len(df.columns)), df.columns)),
-                            show=show_plot,
-                            output_path=os.path.join(
-                                out_sem_dir, "best_graph_with_hc_bootstrap.png"
-                            ),
-                        )
-                    if sem_results.get("top_graphs_with_hc_bootstrap"):
-                        top_graphs = sem_results["top_graphs_with_hc_bootstrap"]
-                        edge_probs = sem_results.get(
-                            "hc_bootstrap_edge_probabilities", {}
-                        )
-                        for i, (prob, top_graph) in enumerate(top_graphs):
-                            (
-                                coef_prob_graph,
-                                edges_with_coef_prob,
-                            ) = add_edge_probabilities_to_graph(top_graph, edge_probs)
-                            visualize_graph(
-                                coef_prob_graph,
-                                edges=edges_with_coef_prob,
-                                title=f"Top {i+1} HC Bootstrap Graph (p={prob:.2f}) With Coefficients and Probabilities",
-                                labels=dict(zip(range(len(df.columns)), df.columns)),
-                                show=show_plot,
-                                output_path=os.path.join(
-                                    out_sem_dir,
-                                    f"top_{i+1}_graph_with_hc_bootstrap.png",
-                                ),
-                            )
->>>>>>> 67a79f45
+                    ) 
                     if sem_results is None:
                         sem_results = {"fit_summary": "Failure"}
                     # Keys to export
