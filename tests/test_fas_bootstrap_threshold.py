--- conflicted
+++ resolved
@@ -52,13 +52,8 @@
 causallearn_graph_GeneralGraph.GeneralGraph = _DummyGraph
 causallearn_graph_Edge.Edge = type("Edge", (), {})
 class _Endpoint(dict):
-<<<<<<< HEAD
-    def __getattr__(self, name):
-        return self[name]
-=======
     def __getattr__(self, item):
         return self[item]
->>>>>>> f270d06e
 
 
 causallearn_graph_Endpoint.Endpoint = _Endpoint(
